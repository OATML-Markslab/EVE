<<<<<<< HEAD
=======
import multiprocessing
import os
import time
>>>>>>> 13160943
from collections import defaultdict

import numpy as np
import pandas as pd
import torch
<<<<<<< HEAD

class MSA_processing:
    def __init__(self,
        MSA_location="",
        theta=0.2,
        use_weights=True,
        weights_location="./data/weights",
        preprocess_MSA=True,
        threshold_sequence_frac_gaps=0.5,
        threshold_focus_cols_frac_gaps=0.3,
        remove_sequences_with_indeterminate_AA_in_focus_cols=True
        ):
=======

# constants
from utils.weights import map_from_alphabet, map_matrix, compute_sequence_weights, calc_weights_evcouplings

GAP = "-"
MATCH_GAP = GAP
INSERT_GAP = "."

ALPHABET_PROTEIN_NOGAP = "ACDEFGHIKLMNPQRSTVWY"
ALPHABET_PROTEIN_GAP = GAP + ALPHABET_PROTEIN_NOGAP


class MSA_processing:
    def __init__(self,
                 MSA_location="",
                 theta=0.2,
                 use_weights=True,
                 weights_location="./data/weights",
                 preprocess_MSA=True,
                 threshold_sequence_frac_gaps=0.5,
                 threshold_focus_cols_frac_gaps=0.3,
                 remove_sequences_with_indeterminate_AA_in_focus_cols=True,
                 num_cpus=1,
                 ):
>>>>>>> 13160943

        """
        Parameters:
        - msa_location: (path) Location of the MSA data. Constraints on input MSA format:
            - focus_sequence is the first one in the MSA data
            - first line is structured as follows: ">focus_seq_name/start_pos-end_pos" (e.g., >SPIKE_SARS2/310-550)
            - corresponding sequence data located on following line(s)
            - then all other sequences follow with ">name" on first line, corresponding data on subsequent lines
        - theta: (float) Sequence weighting hyperparameter. Generally: Prokaryotic and eukaryotic families =  0.2; Viruses = 0.01
        - use_weights: (bool) If False, sets all sequence weights to 1. If True, checks weights_location -- if non empty uses that;
            otherwise compute weights from scratch and store them at weights_location
        - weights_location: (path) File to load from/save to the sequence weights
        - preprocess_MSA: (bool) performs pre-processing of MSA to remove short fragments and positions that are not well covered.
        - threshold_sequence_frac_gaps: (float, between 0 and 1) Threshold value to define fragments
            - sequences with a fraction of gap characters above threshold_sequence_frac_gaps are removed
            - default is set to 0.5 (i.e., fragments with 50% or more gaps are removed)
        - threshold_focus_cols_frac_gaps: (float, between 0 and 1) Threshold value to define focus columns
            - positions with a fraction of gap characters above threshold_focus_cols_pct_gaps will be set to lower case (and not included in the focus_cols)
            - default is set to 0.3 (i.e., focus positions are the ones with 30% of gaps or less, i.e., 70% or more residue occupancy)
        - remove_sequences_with_indeterminate_AA_in_focus_cols: (bool) Remove all sequences that have indeterminate AA (e.g., B, J, X, Z) at focus positions of the wild type
        - num_cpus: (int) Number of CPUs to use for parallel weights calculation processing. If set to -1, all available CPUs are used. If set to 1, weights are computed in serial.
        """
        np.random.seed(2021)
        self.MSA_location = MSA_location
        self.weights_location = weights_location
        self.theta = theta
        self.alphabet = ALPHABET_PROTEIN_NOGAP
        self.use_weights = use_weights
        self.preprocess_MSA = preprocess_MSA
        self.threshold_sequence_frac_gaps = threshold_sequence_frac_gaps
        self.threshold_focus_cols_frac_gaps = threshold_focus_cols_frac_gaps
        self.remove_sequences_with_indeterminate_AA_in_focus_cols = remove_sequences_with_indeterminate_AA_in_focus_cols

        # Defined by gen_alignment
        self.aa_dict = {}
        self.focus_seq_name = ""
        self.seq_name_to_sequence = defaultdict(str)
        self.focus_seq, self.focus_cols, self.focus_seq_trimmed, self.seq_len, self.alphabet_size = [None] * 5
        self.focus_start_loc, self.focus_stop_loc = None, None
        self.uniprot_focus_col_to_wt_aa_dict, self.uniprot_focus_col_to_focus_idx = None, None
        self.one_hot_encoding, self.weights, self.Neff, self.num_sequences = [None] * 4

        # Defined by create_all_singles
        self.mutant_to_letter_pos_idx_focus_list = None
        self.all_single_mutations = None

        # Fill in the instance variables
<<<<<<< HEAD
        self.gen_alignment()
=======
        self.gen_alignment(num_cpus=num_cpus)
>>>>>>> 13160943
        self.create_all_singles()

    def gen_alignment(self, num_cpus=1):
        """ Read training alignment and store basics in class instance """
        self.aa_dict = {}
        for i, aa in enumerate(self.alphabet):
            self.aa_dict[aa] = i

        self.seq_name_to_sequence = defaultdict(str)
        name = ""
        with open(self.MSA_location, "r") as msa_data:
            for i, line in enumerate(msa_data):
                line = line.rstrip()
                if line.startswith(">"):
                    name = line
                    if i == 0:
                        self.focus_seq_name = name
                else:
                    self.seq_name_to_sequence[name] += line
        print("Number of sequences in MSA (before preprocessing):", len(self.seq_name_to_sequence))

        ## MSA pre-processing to remove inadequate columns and sequences
        if self.preprocess_MSA:
            print("Pre-processing MSA to remove inadequate columns and sequences...")
            msa_df = pd.DataFrame.from_dict(self.seq_name_to_sequence, orient='index', columns=['sequence'])
            # Data clean up
            msa_df.sequence = msa_df.sequence.apply(lambda x: x.replace(".", "-")).apply(
                lambda x: ''.join([aa.upper() for aa in x]))
            # Remove columns that would be gaps in the wild type
<<<<<<< HEAD
            non_gap_wt_cols = [aa!='-' for aa in msa_df.sequence[self.focus_seq_name]]
            msa_df['sequence'] = msa_df['sequence'].apply(lambda x: ''.join([aa for aa,non_gap_ind in zip(x, non_gap_wt_cols) if non_gap_ind]))
=======
            non_gap_wt_cols = [aa != '-' for aa in msa_df.sequence[self.focus_seq_name]]
            msa_df['sequence'] = msa_df['sequence'].apply(
                lambda x: ''.join([aa for aa, non_gap_ind in zip(x, non_gap_wt_cols) if non_gap_ind]))
>>>>>>> 13160943
            assert 0.0 <= self.threshold_sequence_frac_gaps <= 1.0, "Invalid fragment filtering parameter"
            assert 0.0 <= self.threshold_focus_cols_frac_gaps <= 1.0, "Invalid focus position filtering parameter"
            msa_array = np.array([list(seq) for seq in msa_df.sequence])
            gaps_array = np.array(list(map(lambda seq: [aa == '-' for aa in seq], msa_array)))
            # Identify fragments with too many gaps
            seq_gaps_frac = gaps_array.mean(axis=1)
            seq_below_threshold = seq_gaps_frac <= self.threshold_sequence_frac_gaps
            print("Proportion of sequences dropped due to fraction of gaps: " + str(
                round(float(1 - seq_below_threshold.sum() / seq_below_threshold.shape) * 100, 2)) + "%")
            # Identify focus columns
            columns_gaps_frac = gaps_array[seq_below_threshold].mean(axis=0)
            index_cols_below_threshold = columns_gaps_frac <= self.threshold_focus_cols_frac_gaps
            print("Proportion of non-focus columns removed: " + str(
                round(float(1 - index_cols_below_threshold.sum() / index_cols_below_threshold.shape) * 100, 2)) + "%")
            # Lower case non focus cols and filter fragment sequences
            msa_df['sequence'] = msa_df['sequence'].apply(lambda x: ''.join(
                [aa.upper() if upper_case_ind else aa.lower() for aa, upper_case_ind in
                 zip(x, index_cols_below_threshold)]))
            msa_df = msa_df[seq_below_threshold]
            # Overwrite seq_name_to_sequence with clean version
            self.seq_name_to_sequence = defaultdict(str)
            for seq_idx in range(len(msa_df['sequence'])):
                self.seq_name_to_sequence[msa_df.index[seq_idx]] = msa_df.sequence[seq_idx]

        self.focus_seq = self.seq_name_to_sequence[self.focus_seq_name]
<<<<<<< HEAD
        self.focus_cols = [ix for ix, s in enumerate(self.focus_seq) if s == s.upper() and s!='-']
=======
        self.focus_cols = [ix for ix, s in enumerate(self.focus_seq) if s == s.upper() and s != '-']
>>>>>>> 13160943
        self.focus_seq_trimmed = "".join([self.focus_seq[ix] for ix in self.focus_cols])
        self.seq_len = len(self.focus_cols)
        self.alphabet_size = len(self.alphabet)

        # Connect local sequence index with uniprot index (index shift inferred from 1st row of MSA)
        focus_loc = self.focus_seq_name.split("/")[-1]
        start, stop = focus_loc.split("-")
        self.focus_start_loc = int(start)
        self.focus_stop_loc = int(stop)
        self.uniprot_focus_col_to_wt_aa_dict \
<<<<<<< HEAD
            = {idx_col+int(start):self.focus_seq[idx_col] for idx_col in self.focus_cols}
        self.uniprot_focus_col_to_focus_idx \
            = {idx_col+int(start):idx_col for idx_col in self.focus_cols}

        # Move all letters to CAPS; keeps focus columns only
        for seq_name,sequence in self.seq_name_to_sequence.items():
            sequence = sequence.replace(".","-")
            self.seq_name_to_sequence[seq_name] = "".join([sequence[ix].upper() for ix in self.focus_cols])  # Makes a List[str] instead of str
=======
            = {idx_col + int(start): self.focus_seq[idx_col] for idx_col in self.focus_cols}
        self.uniprot_focus_col_to_focus_idx \
            = {idx_col + int(start): idx_col for idx_col in self.focus_cols}

        # Move all letters to CAPS; keeps focus columns only
        for seq_name, sequence in self.seq_name_to_sequence.items():
            sequence = sequence.replace(".", "-")
            self.seq_name_to_sequence[seq_name] = "".join(
                [sequence[ix].upper() for ix in self.focus_cols])  # Makes a List[str] instead of str
>>>>>>> 13160943

        # Remove sequences that have indeterminate AA (e.g., B, J, X, Z) in the focus columns
        if self.remove_sequences_with_indeterminate_AA_in_focus_cols:
            alphabet_set = set(list(self.alphabet))
            seq_names_to_remove = []
            for seq_name, sequence in self.seq_name_to_sequence.items():
                for letter in sequence:
                    if letter not in alphabet_set and letter != "-":
                        seq_names_to_remove.append(seq_name)
                        continue
            seq_names_to_remove = list(set(seq_names_to_remove))
            for seq_name in seq_names_to_remove:
                del self.seq_name_to_sequence[seq_name]

        # Encode the sequences
        print("One-hot encoding sequences")
        self.one_hot_encoding = one_hot_3D(
<<<<<<< HEAD
            seq_keys=self.seq_name_to_sequence.keys(),
            seq_name_to_sequence=self.seq_name_to_sequence,
            msa_data=self,  # Simply pass ourselves as the msa_data object
        )
        # self.one_hot_encoding = np.zeros((len(self.seq_name_to_sequence.keys()),len(self.focus_cols),len(self.alphabet)))
        # for i,seq_name in enumerate(self.seq_name_to_sequence.keys()):
        #     sequence = self.seq_name_to_sequence[seq_name]
        #     for j,letter in enumerate(sequence):
        #         if letter in self.aa_dict:
        #             k = self.aa_dict[letter]
        #             self.one_hot_encoding[i,j,k] = 1.0
=======
            seq_keys=self.seq_name_to_sequence.keys(),  # Note: Dicts are unordered for python < 3.6
            seq_name_to_sequence=self.seq_name_to_sequence,
            alphabet=self.alphabet,
            seq_length=self.seq_len,
        )
>>>>>>> 13160943

        self.calc_weights(num_cpus=num_cpus)

        print("Neff =", str(self.Neff))
        print("Data Shape =", self.one_hot_encoding.shape)

    def calc_weights(self, num_cpus=1, method="evcouplings"):
        """
        If num_cpus == 1, weights are computed in serial.
        If num_cpus == -1, weights are computed in parallel using all available cores.
        Note: This will use multiprocessing.cpu_count() to get the number of available cores, which on clusters may
        return all cores, not just the number of cores available to the user.
        """
        # Refactored into its own function so that we can call it separately
        if self.use_weights:
            if os.path.isfile(self.weights_location):
                print("Loading sequence weights from disk")
                self.weights = np.load(file=self.weights_location)
<<<<<<< HEAD
                print("Loaded sequence weights from disk")
            except:
                print ("Computing sequence weights")
                list_seq = self.one_hot_encoding
                list_seq = list_seq.reshape((list_seq.shape[0], list_seq.shape[1] * list_seq.shape[2]))
                def compute_weight(seq):
                    number_non_empty_positions = np.dot(seq,seq)
                    if number_non_empty_positions>0:
                        denom = np.dot(list_seq,seq) / np.dot(seq,seq)
                        denom = np.sum(denom > 1 - self.theta)
                        return 1/denom
                    else:
                        return 0.0 #return 0 weight if sequence is fully empty
                self.weights = np.array(list(map(compute_weight,list_seq)))
=======
            else:
                print("Computing sequence weights")
                if num_cpus == -1:
                    num_cpus = multiprocessing.cpu_count()
                    print("Using all available cores (calculated using multiprocessing.cpu_count()):", num_cpus)

                if method == "evcouplings":
                    alphabet_mapper = map_from_alphabet(ALPHABET_PROTEIN_GAP, default=GAP)
                    arrays = []
                    for seq in self.seq_name_to_sequence.values():
                        arrays.append(np.array(list(seq)))
                    sequences = np.vstack(arrays)
                    sequences_mapped = map_matrix(sequences, alphabet_mapper)
                    print("Starting EVCouplings calculation")
                    start = time.perf_counter()
                    self.weights = calc_weights_evcouplings(sequences_mapped, identity_threshold=1 - self.theta,
                                                            empty_value=0, num_cpus=num_cpus)  # GAP = 0
                    end = time.perf_counter()
                    print(f"EVCouplings weights took {end - start:.2f} seconds")
                elif method == "eve":
                    list_seq = self.one_hot_encoding.numpy()
                    start = time.perf_counter()
                    self.weights = compute_sequence_weights(list_seq, self.theta, num_cpus=num_cpus)
                    end = time.perf_counter()
                    print(f"EVE weights took {end - start:.2f} seconds")
                else:
                    raise ValueError(f"Unknown method: {method}. Must be either 'evcouplings' or 'eve'.")
                print("Saving sequence weights to disk")
>>>>>>> 13160943
                np.save(file=self.weights_location, arr=self.weights)
        else:
            # If not using weights, use an isotropic weight matrix
            print("Not weighting sequence data")
            self.weights = np.ones(self.one_hot_encoding.shape[0])

        self.Neff = np.sum(self.weights)
        self.num_sequences = self.one_hot_encoding.shape[0]

<<<<<<< HEAD
        print ("Neff =",str(self.Neff))
        print ("Data Shape =",self.one_hot_encoding.shape)
=======
        return self.weights
>>>>>>> 13160943

    def create_all_singles(self):
        start_idx = self.focus_start_loc
        focus_seq_index = 0
        self.mutant_to_letter_pos_idx_focus_list = {}
        list_valid_mutations = []
        # find all possible valid mutations that can be run with this alignment
        alphabet_set = set(list(self.alphabet))
        for i, letter in enumerate(self.focus_seq):
            if letter in alphabet_set and letter != "-":
                for mut in self.alphabet:
                    pos = start_idx + i
                    if mut != letter:
                        mutant = letter + str(pos) + mut
                        self.mutant_to_letter_pos_idx_focus_list[mutant] = [letter, pos, focus_seq_index]
                        list_valid_mutations.append(mutant)
                focus_seq_index += 1
        self.all_single_mutations = list_valid_mutations

    def save_all_singles(self, output_filename):
        with open(output_filename, "w") as output:
            output.write('mutations')
            for mutation in self.all_single_mutations:
                output.write('\n')
                output.write(mutation)


def generate_mutated_sequences(msa_data, list_mutations):
    """
    Copied from VAE_model.compute_evol_indices.

    Generate mutated sequences using a MSAProcessing data object and list of mutations of the form "A42T" where position
    42 on the wild type is changed from A to T.
    Multiple mutations are separated by colons e.g. "A42T:C9A"

    Returns a tuple (list_valid_mutations, valid_mutated_sequences),
    e.g. (['wt', 'A3T'], {'wt': 'AGAKLI', 'A3T': 'AGTKLI'})
    """
    list_valid_mutations = ['wt']
    valid_mutated_sequences = {}
    valid_mutated_sequences['wt'] = msa_data.focus_seq_trimmed  # first sequence in the list is the wild_type

    # Remove (multiple) mutations that are invalid
    for mutation in list_mutations:
        individual_substitutions = mutation.split(':')
        mutated_sequence = list(msa_data.focus_seq_trimmed)[:]
        fully_valid_mutation = True
        for mut in individual_substitutions:
            wt_aa, pos, mut_aa = mut[0], int(mut[1:-1]), mut[-1]
<<<<<<< HEAD
            if pos not in msa_data.uniprot_focus_col_to_wt_aa_dict or msa_data.uniprot_focus_col_to_wt_aa_dict[pos] != wt_aa or mut not in msa_data.mutant_to_letter_pos_idx_focus_list:
=======
            if pos not in msa_data.uniprot_focus_col_to_wt_aa_dict \
                    or msa_data.uniprot_focus_col_to_wt_aa_dict[pos] != wt_aa \
                    or mut not in msa_data.mutant_to_letter_pos_idx_focus_list:
>>>>>>> 13160943
                print("Not a valid mutant: " + mutation)
                fully_valid_mutation = False
                break
            else:
                wt_aa, pos, idx_focus = msa_data.mutant_to_letter_pos_idx_focus_list[mut]
                mutated_sequence[idx_focus] = mut_aa  # perform the corresponding AA substitution

        if fully_valid_mutation:
            list_valid_mutations.append(mutation)
            valid_mutated_sequences[mutation] = ''.join(mutated_sequence)

    return list_valid_mutations, valid_mutated_sequences


# Copied from VAE_model.compute_evol_indices
# One-hot encoding of sequences
<<<<<<< HEAD
def one_hot_3D(seq_keys, seq_name_to_sequence, msa_data):
    """
    Take in a list of sequence names and corresponding sequences, and generate a one-hot array according to an alphabet.
    """
    aa_dict = {letter: i for (i, letter) in enumerate(msa_data.alphabet)}

    one_hot_out = np.zeros((len(seq_keys), len(msa_data.focus_cols), len(msa_data.alphabet)))
    for i,mutation in enumerate(seq_keys):
        sequence = seq_name_to_sequence[mutation]
        for j,letter in enumerate(sequence):
            if letter in aa_dict:
                k = aa_dict[letter]
                one_hot_out[i,j,k] = 1.0
=======
def one_hot_3D(seq_keys, seq_name_to_sequence, alphabet, seq_length):
    """
    Take in a list of sequence names/keys and corresponding sequences, and generate a one-hot array according to an alphabet.
    """
    aa_dict = {letter: i for (i, letter) in enumerate(alphabet)}

    one_hot_out = np.zeros((len(seq_keys), seq_length, len(alphabet)))
    for i, seq_key in enumerate(seq_keys):
        sequence = seq_name_to_sequence[seq_key]
        for j, letter in enumerate(sequence):
            if letter in aa_dict:
                k = aa_dict[letter]
                one_hot_out[i, j, k] = 1.0
>>>>>>> 13160943
    one_hot_out = torch.tensor(one_hot_out)
    return one_hot_out


def gen_one_hot_to_sequence(one_hot_tensor, alphabet):
    """Reverse of one_hot_3D. Need the msa_data again. Returns a list of sequences."""
    for seq_tensor in one_hot_tensor:  # iterate through outer dimension
        seq = ""
        letters_idx = seq_tensor.argmax(-1)

        for idx in letters_idx.tolist():  # Could also do map(di.get, letters_idx)
            letter = alphabet[idx]
            seq += letter
        yield seq


def one_hot_to_sequence_list(one_hot_tensor, alphabet):
    return list(gen_one_hot_to_sequence(one_hot_tensor, alphabet))<|MERGE_RESOLUTION|>--- conflicted
+++ resolved
@@ -1,28 +1,11 @@
-<<<<<<< HEAD
-=======
 import multiprocessing
 import os
 import time
->>>>>>> 13160943
 from collections import defaultdict
 
 import numpy as np
 import pandas as pd
 import torch
-<<<<<<< HEAD
-
-class MSA_processing:
-    def __init__(self,
-        MSA_location="",
-        theta=0.2,
-        use_weights=True,
-        weights_location="./data/weights",
-        preprocess_MSA=True,
-        threshold_sequence_frac_gaps=0.5,
-        threshold_focus_cols_frac_gaps=0.3,
-        remove_sequences_with_indeterminate_AA_in_focus_cols=True
-        ):
-=======
 
 # constants
 from utils.weights import map_from_alphabet, map_matrix, compute_sequence_weights, calc_weights_evcouplings
@@ -47,7 +30,6 @@
                  remove_sequences_with_indeterminate_AA_in_focus_cols=True,
                  num_cpus=1,
                  ):
->>>>>>> 13160943
 
         """
         Parameters:
@@ -95,11 +77,7 @@
         self.all_single_mutations = None
 
         # Fill in the instance variables
-<<<<<<< HEAD
-        self.gen_alignment()
-=======
         self.gen_alignment(num_cpus=num_cpus)
->>>>>>> 13160943
         self.create_all_singles()
 
     def gen_alignment(self, num_cpus=1):
@@ -129,14 +107,9 @@
             msa_df.sequence = msa_df.sequence.apply(lambda x: x.replace(".", "-")).apply(
                 lambda x: ''.join([aa.upper() for aa in x]))
             # Remove columns that would be gaps in the wild type
-<<<<<<< HEAD
-            non_gap_wt_cols = [aa!='-' for aa in msa_df.sequence[self.focus_seq_name]]
-            msa_df['sequence'] = msa_df['sequence'].apply(lambda x: ''.join([aa for aa,non_gap_ind in zip(x, non_gap_wt_cols) if non_gap_ind]))
-=======
             non_gap_wt_cols = [aa != '-' for aa in msa_df.sequence[self.focus_seq_name]]
             msa_df['sequence'] = msa_df['sequence'].apply(
                 lambda x: ''.join([aa for aa, non_gap_ind in zip(x, non_gap_wt_cols) if non_gap_ind]))
->>>>>>> 13160943
             assert 0.0 <= self.threshold_sequence_frac_gaps <= 1.0, "Invalid fragment filtering parameter"
             assert 0.0 <= self.threshold_focus_cols_frac_gaps <= 1.0, "Invalid focus position filtering parameter"
             msa_array = np.array([list(seq) for seq in msa_df.sequence])
@@ -162,11 +135,7 @@
                 self.seq_name_to_sequence[msa_df.index[seq_idx]] = msa_df.sequence[seq_idx]
 
         self.focus_seq = self.seq_name_to_sequence[self.focus_seq_name]
-<<<<<<< HEAD
-        self.focus_cols = [ix for ix, s in enumerate(self.focus_seq) if s == s.upper() and s!='-']
-=======
         self.focus_cols = [ix for ix, s in enumerate(self.focus_seq) if s == s.upper() and s != '-']
->>>>>>> 13160943
         self.focus_seq_trimmed = "".join([self.focus_seq[ix] for ix in self.focus_cols])
         self.seq_len = len(self.focus_cols)
         self.alphabet_size = len(self.alphabet)
@@ -177,16 +146,6 @@
         self.focus_start_loc = int(start)
         self.focus_stop_loc = int(stop)
         self.uniprot_focus_col_to_wt_aa_dict \
-<<<<<<< HEAD
-            = {idx_col+int(start):self.focus_seq[idx_col] for idx_col in self.focus_cols}
-        self.uniprot_focus_col_to_focus_idx \
-            = {idx_col+int(start):idx_col for idx_col in self.focus_cols}
-
-        # Move all letters to CAPS; keeps focus columns only
-        for seq_name,sequence in self.seq_name_to_sequence.items():
-            sequence = sequence.replace(".","-")
-            self.seq_name_to_sequence[seq_name] = "".join([sequence[ix].upper() for ix in self.focus_cols])  # Makes a List[str] instead of str
-=======
             = {idx_col + int(start): self.focus_seq[idx_col] for idx_col in self.focus_cols}
         self.uniprot_focus_col_to_focus_idx \
             = {idx_col + int(start): idx_col for idx_col in self.focus_cols}
@@ -196,7 +155,6 @@
             sequence = sequence.replace(".", "-")
             self.seq_name_to_sequence[seq_name] = "".join(
                 [sequence[ix].upper() for ix in self.focus_cols])  # Makes a List[str] instead of str
->>>>>>> 13160943
 
         # Remove sequences that have indeterminate AA (e.g., B, J, X, Z) in the focus columns
         if self.remove_sequences_with_indeterminate_AA_in_focus_cols:
@@ -214,25 +172,11 @@
         # Encode the sequences
         print("One-hot encoding sequences")
         self.one_hot_encoding = one_hot_3D(
-<<<<<<< HEAD
-            seq_keys=self.seq_name_to_sequence.keys(),
-            seq_name_to_sequence=self.seq_name_to_sequence,
-            msa_data=self,  # Simply pass ourselves as the msa_data object
-        )
-        # self.one_hot_encoding = np.zeros((len(self.seq_name_to_sequence.keys()),len(self.focus_cols),len(self.alphabet)))
-        # for i,seq_name in enumerate(self.seq_name_to_sequence.keys()):
-        #     sequence = self.seq_name_to_sequence[seq_name]
-        #     for j,letter in enumerate(sequence):
-        #         if letter in self.aa_dict:
-        #             k = self.aa_dict[letter]
-        #             self.one_hot_encoding[i,j,k] = 1.0
-=======
             seq_keys=self.seq_name_to_sequence.keys(),  # Note: Dicts are unordered for python < 3.6
             seq_name_to_sequence=self.seq_name_to_sequence,
             alphabet=self.alphabet,
             seq_length=self.seq_len,
         )
->>>>>>> 13160943
 
         self.calc_weights(num_cpus=num_cpus)
 
@@ -251,22 +195,6 @@
             if os.path.isfile(self.weights_location):
                 print("Loading sequence weights from disk")
                 self.weights = np.load(file=self.weights_location)
-<<<<<<< HEAD
-                print("Loaded sequence weights from disk")
-            except:
-                print ("Computing sequence weights")
-                list_seq = self.one_hot_encoding
-                list_seq = list_seq.reshape((list_seq.shape[0], list_seq.shape[1] * list_seq.shape[2]))
-                def compute_weight(seq):
-                    number_non_empty_positions = np.dot(seq,seq)
-                    if number_non_empty_positions>0:
-                        denom = np.dot(list_seq,seq) / np.dot(seq,seq)
-                        denom = np.sum(denom > 1 - self.theta)
-                        return 1/denom
-                    else:
-                        return 0.0 #return 0 weight if sequence is fully empty
-                self.weights = np.array(list(map(compute_weight,list_seq)))
-=======
             else:
                 print("Computing sequence weights")
                 if num_cpus == -1:
@@ -295,7 +223,6 @@
                 else:
                     raise ValueError(f"Unknown method: {method}. Must be either 'evcouplings' or 'eve'.")
                 print("Saving sequence weights to disk")
->>>>>>> 13160943
                 np.save(file=self.weights_location, arr=self.weights)
         else:
             # If not using weights, use an isotropic weight matrix
@@ -305,12 +232,7 @@
         self.Neff = np.sum(self.weights)
         self.num_sequences = self.one_hot_encoding.shape[0]
 
-<<<<<<< HEAD
-        print ("Neff =",str(self.Neff))
-        print ("Data Shape =",self.one_hot_encoding.shape)
-=======
         return self.weights
->>>>>>> 13160943
 
     def create_all_singles(self):
         start_idx = self.focus_start_loc
@@ -360,13 +282,9 @@
         fully_valid_mutation = True
         for mut in individual_substitutions:
             wt_aa, pos, mut_aa = mut[0], int(mut[1:-1]), mut[-1]
-<<<<<<< HEAD
-            if pos not in msa_data.uniprot_focus_col_to_wt_aa_dict or msa_data.uniprot_focus_col_to_wt_aa_dict[pos] != wt_aa or mut not in msa_data.mutant_to_letter_pos_idx_focus_list:
-=======
             if pos not in msa_data.uniprot_focus_col_to_wt_aa_dict \
                     or msa_data.uniprot_focus_col_to_wt_aa_dict[pos] != wt_aa \
                     or mut not in msa_data.mutant_to_letter_pos_idx_focus_list:
->>>>>>> 13160943
                 print("Not a valid mutant: " + mutation)
                 fully_valid_mutation = False
                 break
@@ -383,21 +301,6 @@
 
 # Copied from VAE_model.compute_evol_indices
 # One-hot encoding of sequences
-<<<<<<< HEAD
-def one_hot_3D(seq_keys, seq_name_to_sequence, msa_data):
-    """
-    Take in a list of sequence names and corresponding sequences, and generate a one-hot array according to an alphabet.
-    """
-    aa_dict = {letter: i for (i, letter) in enumerate(msa_data.alphabet)}
-
-    one_hot_out = np.zeros((len(seq_keys), len(msa_data.focus_cols), len(msa_data.alphabet)))
-    for i,mutation in enumerate(seq_keys):
-        sequence = seq_name_to_sequence[mutation]
-        for j,letter in enumerate(sequence):
-            if letter in aa_dict:
-                k = aa_dict[letter]
-                one_hot_out[i,j,k] = 1.0
-=======
 def one_hot_3D(seq_keys, seq_name_to_sequence, alphabet, seq_length):
     """
     Take in a list of sequence names/keys and corresponding sequences, and generate a one-hot array according to an alphabet.
@@ -411,7 +314,6 @@
             if letter in aa_dict:
                 k = aa_dict[letter]
                 one_hot_out[i, j, k] = 1.0
->>>>>>> 13160943
     one_hot_out = torch.tensor(one_hot_out)
     return one_hot_out
 
