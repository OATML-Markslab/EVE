import multiprocessing
import os
import time
from collections import defaultdict

import numpy as np
import pandas as pd
import torch

# constants
from utils.weights import map_from_alphabet, map_matrix, compute_sequence_weights, calc_weights_evcouplings
<<<<<<< HEAD
from utils.constants import GAP, ALPHABET_PROTEIN_NOGAP, ALPHABET_PROTEIN_GAP
=======

GAP = "-"
MATCH_GAP = GAP
INSERT_GAP = "."

ALPHABET_PROTEIN_NOGAP = "ACDEFGHIKLMNPQRSTVWY"
ALPHABET_PROTEIN_GAP = GAP + ALPHABET_PROTEIN_NOGAP
>>>>>>> af99627a


class MSA_processing:
    def __init__(self,
                 MSA_location="",
                 theta=0.2,
                 use_weights=True,
                 weights_location="./data/weights",
                 preprocess_MSA=True,
                 threshold_sequence_frac_gaps=0.5,
                 threshold_focus_cols_frac_gaps=0.3,
                 remove_sequences_with_indeterminate_AA_in_focus_cols=True,
                 num_cpus=1,
<<<<<<< HEAD
                 overwrite_weights=False,
=======
                 weights_calc_method="evcouplings",
>>>>>>> af99627a
                 ):

        """
        Parameters:
        - msa_location: (path) Location of the MSA data. Constraints on input MSA format:
            - focus_sequence is the first one in the MSA data
            - first line is structured as follows: ">focus_seq_name/start_pos-end_pos" (e.g., >SPIKE_SARS2/310-550)
            - corresponding sequence data located on following line(s)
            - then all other sequences follow with ">name" on first line, corresponding data on subsequent lines
        - theta: (float) Sequence weighting hyperparameter. Generally: Prokaryotic and eukaryotic families =  0.2; Viruses = 0.01
        - use_weights: (bool) If False, sets all sequence weights to 1. If True, checks weights_location -- if non empty uses that;
            otherwise compute weights from scratch and store them at weights_location
        - weights_location: (path) File to load from/save to the sequence weights
        - preprocess_MSA: (bool) performs pre-processing of MSA to remove short fragments and positions that are not well covered.
        - threshold_sequence_frac_gaps: (float, between 0 and 1) Threshold value to define fragments
            - sequences with a fraction of gap characters above threshold_sequence_frac_gaps are removed
            - default is set to 0.5 (i.e., fragments with 50% or more gaps are removed)
        - threshold_focus_cols_frac_gaps: (float, between 0 and 1) Threshold value to define focus columns
            - positions with a fraction of gap characters above threshold_focus_cols_pct_gaps will be set to lower case (and not included in the focus_cols)
            - default is set to 0.3 (i.e., focus positions are the ones with 30% of gaps or less, i.e., 70% or more residue occupancy)
        - remove_sequences_with_indeterminate_AA_in_focus_cols: (bool) Remove all sequences that have indeterminate AA (e.g., B, J, X, Z) at focus positions of the wild type
        - num_cpus: (int) Number of CPUs to use for parallel weights calculation processing. If set to -1, all available CPUs are used. If set to 1, weights are computed in serial.
<<<<<<< HEAD
        - overwrite_weights: (bool) If True, calculate weights and overwrite weights file. If False, load weights from weights_location if it exists.
        TODO these weights options should be more like calc_weights=[True/False], and the weights_location should be a list of locations to load from/save to.
=======
        - weights_calc_method: (str) Method to use for calculating sequence weights. Options: "evcouplings" or "eve". (default "evcouplings")
        -   Note: For now the "evcouplings" method is modified to be equivalent to the "eve" method,
                but the "evcouplings" method is faster as it uses numba.
>>>>>>> af99627a
        """
        np.random.seed(2021)
        self.MSA_location = MSA_location
        self.weights_location = weights_location
        self.theta = theta
        self.alphabet = ALPHABET_PROTEIN_NOGAP
        self.use_weights = use_weights
        self.overwrite_weights = overwrite_weights
        self.preprocess_MSA = preprocess_MSA
        self.threshold_sequence_frac_gaps = threshold_sequence_frac_gaps
        self.threshold_focus_cols_frac_gaps = threshold_focus_cols_frac_gaps
        self.remove_sequences_with_indeterminate_AA_in_focus_cols = remove_sequences_with_indeterminate_AA_in_focus_cols

        # Defined by gen_alignment
        self.aa_dict = {}
        self.focus_seq_name = ""
        self.seq_name_to_sequence = defaultdict(str)
        self.focus_seq, self.focus_cols, self.focus_seq_trimmed, self.seq_len, self.alphabet_size = [None] * 5
        self.focus_start_loc, self.focus_stop_loc = None, None
        self.uniprot_focus_col_to_wt_aa_dict, self.uniprot_focus_col_to_focus_idx = None, None
        self.one_hot_encoding, self.weights, self.Neff, self.num_sequences = [None] * 4

        # Defined by create_all_singles
        self.mutant_to_letter_pos_idx_focus_list = None
        self.all_single_mutations = None

        # Fill in the instance variables
<<<<<<< HEAD
        self.gen_alignment(num_cpus=num_cpus)
=======
        self.gen_alignment()
        self.calc_weights(num_cpus=num_cpus, method=weights_calc_method)

>>>>>>> af99627a
        self.create_all_singles()

    def gen_alignment(self, num_cpus=1):
        """ Read training alignment and store basics in class instance """
        self.aa_dict = {}
        for i, aa in enumerate(self.alphabet):
            self.aa_dict[aa] = i

        self.seq_name_to_sequence = defaultdict(str)
        name = ""
        with open(self.MSA_location, "r") as msa_data:
            for i, line in enumerate(msa_data):
                line = line.rstrip()
                if line.startswith(">"):
                    name = line
                    if i == 0:
                        self.focus_seq_name = name
                else:
                    self.seq_name_to_sequence[name] += line
        print("Number of sequences in MSA (before preprocessing):", len(self.seq_name_to_sequence))

        ## MSA pre-processing to remove inadequate columns and sequences
        if self.preprocess_MSA:
<<<<<<< HEAD
            print("Pre-processing MSA to remove inadequate columns and sequences...")
            msa_df = pd.DataFrame.from_dict(self.seq_name_to_sequence, orient='index', columns=['sequence'])
            # Data clean up
            msa_df.sequence = msa_df.sequence.apply(lambda x: x.replace(".", "-")).apply(
                lambda x: ''.join([aa.upper() for aa in x]))
            # Remove columns that would be gaps in the wild type
            non_gap_wt_cols = [aa != '-' for aa in msa_df.sequence[self.focus_seq_name]]
            msa_df['sequence'] = msa_df['sequence'].apply(
                lambda x: ''.join([aa for aa, non_gap_ind in zip(x, non_gap_wt_cols) if non_gap_ind]))
            assert 0.0 <= self.threshold_sequence_frac_gaps <= 1.0, "Invalid fragment filtering parameter"
            assert 0.0 <= self.threshold_focus_cols_frac_gaps <= 1.0, "Invalid focus position filtering parameter"
            msa_array = np.array([list(seq) for seq in msa_df.sequence])
            gaps_array = np.array(list(map(lambda seq: [aa == '-' for aa in seq], msa_array)))
            # Identify fragments with too many gaps
            seq_gaps_frac = gaps_array.mean(axis=1)
            seq_below_threshold = seq_gaps_frac <= self.threshold_sequence_frac_gaps
            print("Proportion of sequences dropped due to fraction of gaps: " + str(
                round(float(1 - seq_below_threshold.sum() / seq_below_threshold.shape) * 100, 2)) + "%")
            # Identify focus columns
            columns_gaps_frac = gaps_array[seq_below_threshold].mean(axis=0)
            index_cols_below_threshold = columns_gaps_frac <= self.threshold_focus_cols_frac_gaps
            print("Proportion of non-focus columns removed: " + str(
                round(float(1 - index_cols_below_threshold.sum() / index_cols_below_threshold.shape) * 100, 2)) + "%")
            # Lower case non focus cols and filter fragment sequences
            msa_df['sequence'] = msa_df['sequence'].apply(lambda x: ''.join(
                [aa.upper() if upper_case_ind else aa.lower() for aa, upper_case_ind in
                 zip(x, index_cols_below_threshold)]))
            msa_df = msa_df[seq_below_threshold]
            # Overwrite seq_name_to_sequence with clean version
            self.seq_name_to_sequence = defaultdict(str)
            for seq_idx in range(len(msa_df['sequence'])):
                self.seq_name_to_sequence[msa_df.index[seq_idx]] = msa_df.sequence[seq_idx]
=======
            # Overwrite self.seq_name_to_sequence
            self.seq_name_to_sequence = self.preprocess_msa(
                seq_name_to_sequence=self.seq_name_to_sequence,
                focus_seq_name=self.focus_seq_name,
                threshold_sequence_frac_gaps=self.threshold_sequence_frac_gaps,
                threshold_focus_cols_frac_gaps=self.threshold_focus_cols_frac_gaps
            )
>>>>>>> af99627a

        self.focus_seq = self.seq_name_to_sequence[self.focus_seq_name]
        self.focus_cols = [ix for ix, s in enumerate(self.focus_seq) if s == s.upper() and s != '-']
        self.focus_seq_trimmed = "".join([self.focus_seq[ix] for ix in self.focus_cols])
        self.seq_len = len(self.focus_cols)
        self.alphabet_size = len(self.alphabet)

        # Connect local sequence index with uniprot index (index shift inferred from 1st row of MSA)
        focus_loc = self.focus_seq_name.split("/")[-1]
        start, stop = focus_loc.split("-")
        self.focus_start_loc = int(start)
        self.focus_stop_loc = int(stop)
        self.uniprot_focus_col_to_wt_aa_dict \
            = {idx_col + int(start): self.focus_seq[idx_col] for idx_col in self.focus_cols}
        self.uniprot_focus_col_to_focus_idx \
            = {idx_col + int(start): idx_col for idx_col in self.focus_cols}

        # Move all letters to CAPS; keeps focus columns only
        for seq_name, sequence in self.seq_name_to_sequence.items():
            sequence = sequence.replace(".", "-")
            self.seq_name_to_sequence[seq_name] = "".join(
                [sequence[ix].upper() for ix in self.focus_cols])  # Makes a List[str] instead of str

        # Remove sequences that have indeterminate AA (e.g., B, J, X, Z) in the focus columns
        if self.remove_sequences_with_indeterminate_AA_in_focus_cols:
            alphabet_set = set(list(self.alphabet))
            seq_names_to_remove = []
            for seq_name, sequence in self.seq_name_to_sequence.items():
                for letter in sequence:
                    if letter not in alphabet_set and letter != "-":
                        seq_names_to_remove.append(seq_name)
                        continue
            seq_names_to_remove = list(set(seq_names_to_remove))
            for seq_name in seq_names_to_remove:
                del self.seq_name_to_sequence[seq_name]

        # Encode the sequences
        print("One-hot encoding sequences")
        self.one_hot_encoding = one_hot_3D(
            seq_keys=self.seq_name_to_sequence.keys(),  # Note: Dicts are unordered for python < 3.6
            seq_name_to_sequence=self.seq_name_to_sequence,
            alphabet=self.alphabet,
            seq_length=self.seq_len,
        )

<<<<<<< HEAD
        self.calc_weights(num_cpus=num_cpus)

        print("Neff =", str(self.Neff))
        print("Data Shape =", self.one_hot_encoding.shape)

    # Refactored into its own function so that we can call it separately
=======
    # Using staticmethod to keep this under the MSAProcessing namespace, but this is apparently not best practice
    @staticmethod
    def preprocess_msa(seq_name_to_sequence, focus_seq_name, threshold_sequence_frac_gaps, threshold_focus_cols_frac_gaps):
        """Remove inadequate columns and sequences from MSA, overwrite self.seq_name_to_sequence."""
        print("Pre-processing MSA to remove inadequate columns and sequences...")
        msa_df = pd.DataFrame.from_dict(seq_name_to_sequence, orient='index', columns=['sequence'])
        # Data clean up
        msa_df.sequence = msa_df.sequence.apply(lambda x: x.replace(".", "-")).apply(
            lambda x: ''.join([aa.upper() for aa in x]))
        # Remove columns that would be gaps in the wild type
        non_gap_wt_cols = [aa != '-' for aa in msa_df.sequence[focus_seq_name]]
        msa_df['sequence'] = msa_df['sequence'].apply(
            lambda x: ''.join([aa for aa, non_gap_ind in zip(x, non_gap_wt_cols) if non_gap_ind]))
        assert 0.0 <= threshold_sequence_frac_gaps <= 1.0, "Invalid fragment filtering parameter"
        assert 0.0 <= threshold_focus_cols_frac_gaps <= 1.0, "Invalid focus position filtering parameter"
        msa_array = np.array([list(seq) for seq in msa_df.sequence])
        gaps_array = np.array(list(map(lambda seq: [aa == '-' for aa in seq], msa_array)))
        # Identify fragments with too many gaps
        seq_gaps_frac = gaps_array.mean(axis=1)
        seq_below_threshold = seq_gaps_frac <= threshold_sequence_frac_gaps
        print("Proportion of sequences dropped due to fraction of gaps: " + str(
            round(float(1 - seq_below_threshold.sum() / seq_below_threshold.shape) * 100, 2)) + "%")
        # Identify focus columns
        columns_gaps_frac = gaps_array[seq_below_threshold].mean(axis=0)
        index_cols_below_threshold = columns_gaps_frac <= threshold_focus_cols_frac_gaps
        print("Proportion of non-focus columns removed: " + str(
            round(float(1 - index_cols_below_threshold.sum() / index_cols_below_threshold.shape) * 100, 2)) + "%")
        # Lower case non focus cols and filter fragment sequences
        def _lower_case_and_filter_fragments(seq):
            return ''.join([aa.lower() if aa_ix in index_cols_below_threshold else aa for aa_ix, aa in enumerate(seq)])
        msa_df['sequence'] = msa_df['sequence'].apply(
            lambda seq: ''.join([aa.upper() if upper_case_ind else aa.lower() for aa, upper_case_ind in
             zip(seq, index_cols_below_threshold)]))
        msa_df = msa_df[seq_below_threshold]
        # Overwrite seq_name_to_sequence with clean version
        seq_name_to_sequence = defaultdict(str)
        for seq_idx in range(len(msa_df['sequence'])):
            seq_name_to_sequence[msa_df.index[seq_idx]] = msa_df.sequence[seq_idx]

        return seq_name_to_sequence

>>>>>>> af99627a
    def calc_weights(self, num_cpus=1, method="evcouplings"):
        """
        If num_cpus == 1, weights are computed in serial.
        If num_cpus == -1, weights are computed in parallel using all available cores.
        Note: This will use multiprocessing.cpu_count() to get the number of available cores, which on clusters may
        return all cores, not just the number of cores available to the user.
        """
<<<<<<< HEAD
        if self.use_weights:
            if os.path.isfile(self.weights_location) and not self.overwrite_weights:
=======
        # Refactored into its own function so that we can call it separately
        if self.use_weights:
            if os.path.isfile(self.weights_location):
>>>>>>> af99627a
                print("Loading sequence weights from disk")
                self.weights = np.load(file=self.weights_location)
            else:
                print("Computing sequence weights")
                if num_cpus == -1:
                    num_cpus = multiprocessing.cpu_count()
                    print("Using all available cores (calculated using multiprocessing.cpu_count()):", num_cpus)

                if method == "evcouplings":
                    alphabet_mapper = map_from_alphabet(ALPHABET_PROTEIN_GAP, default=GAP)
                    arrays = []
                    for seq in self.seq_name_to_sequence.values():
                        arrays.append(np.array(list(seq)))
                    sequences = np.vstack(arrays)
                    sequences_mapped = map_matrix(sequences, alphabet_mapper)
                    print("Starting EVCouplings calculation")
                    start = time.perf_counter()
                    self.weights = calc_weights_evcouplings(sequences_mapped, identity_threshold=1 - self.theta,
                                                            empty_value=0, num_cpus=num_cpus)  # GAP = 0
                    end = time.perf_counter()
                    print(f"EVCouplings weights took {end - start:.2f} seconds")
                elif method == "eve":
                    list_seq = self.one_hot_encoding.numpy()
                    start = time.perf_counter()
                    self.weights = compute_sequence_weights(list_seq, self.theta, num_cpus=num_cpus)
                    end = time.perf_counter()
                    print(f"EVE weights took {end - start:.2f} seconds")
<<<<<<< HEAD
                else:
                    raise ValueError(f"Unknown method: {method}. Must be either 'evcouplings' or 'eve'.")
=======
                elif method == "identity":
                    self.weights = np.ones(self.one_hot_encoding.shape[0])
                else:
                    raise ValueError(f"Unknown method: {method}. Must be either 'evcouplings', 'eve' or 'identity'.")
>>>>>>> af99627a
                print("Saving sequence weights to disk")
                np.save(file=self.weights_location, arr=self.weights)
        else:
            # If not using weights, use an isotropic weight matrix
            print("Not weighting sequence data")
            self.weights = np.ones(self.one_hot_encoding.shape[0])

        self.Neff = np.sum(self.weights)
        self.num_sequences = self.one_hot_encoding.shape[0]

<<<<<<< HEAD
=======
        print("Neff =", str(self.Neff))
        print("Data Shape =", self.one_hot_encoding.shape)

>>>>>>> af99627a
        return self.weights

    def create_all_singles(self):
        start_idx = self.focus_start_loc
        focus_seq_index = 0
        self.mutant_to_letter_pos_idx_focus_list = {}
        list_valid_mutations = []
        # find all possible valid mutations that can be run with this alignment
        alphabet_set = set(list(self.alphabet))
        for i, letter in enumerate(self.focus_seq):
            if letter in alphabet_set and letter != "-":
                for mut in self.alphabet:
                    pos = start_idx + i
                    if mut != letter:
                        mutant = letter + str(pos) + mut
                        self.mutant_to_letter_pos_idx_focus_list[mutant] = [letter, pos, focus_seq_index]
                        list_valid_mutations.append(mutant)
                focus_seq_index += 1
        self.all_single_mutations = list_valid_mutations

    def save_all_singles(self, output_filename):
        with open(output_filename, "w") as output:
            output.write('mutations')
            for mutation in self.all_single_mutations:
                output.write('\n')
                output.write(mutation)


def generate_mutated_sequences(msa_data, list_mutations):
    """
    Copied from VAE_model.compute_evol_indices.

    Generate mutated sequences using a MSAProcessing data object and list of mutations of the form "A42T" where position
    42 on the wild type is changed from A to T.
    Multiple mutations are separated by colons e.g. "A42T:C9A"

    Returns a tuple (list_valid_mutations, valid_mutated_sequences),
    e.g. (['wt', 'A3T'], {'wt': 'AGAKLI', 'A3T': 'AGTKLI'})
    """
    list_valid_mutations = ['wt']
    valid_mutated_sequences = {}
    valid_mutated_sequences['wt'] = msa_data.focus_seq_trimmed  # first sequence in the list is the wild_type

    # Remove (multiple) mutations that are invalid
    for mutation in list_mutations:
        individual_substitutions = mutation.split(':')
        mutated_sequence = list(msa_data.focus_seq_trimmed)[:]
        fully_valid_mutation = True
        for mut in individual_substitutions:
            wt_aa, pos, mut_aa = mut[0], int(mut[1:-1]), mut[-1]
            if pos not in msa_data.uniprot_focus_col_to_wt_aa_dict \
                    or msa_data.uniprot_focus_col_to_wt_aa_dict[pos] != wt_aa \
                    or mut not in msa_data.mutant_to_letter_pos_idx_focus_list:
                print("Not a valid mutant: " + mutation)
                fully_valid_mutation = False
                break
            else:
                wt_aa, pos, idx_focus = msa_data.mutant_to_letter_pos_idx_focus_list[mut]
                mutated_sequence[idx_focus] = mut_aa  # perform the corresponding AA substitution

        if fully_valid_mutation:
            list_valid_mutations.append(mutation)
            valid_mutated_sequences[mutation] = ''.join(mutated_sequence)

    return list_valid_mutations, valid_mutated_sequences


# Copied from VAE_model.compute_evol_indices
# One-hot encoding of sequences
def one_hot_3D(seq_keys, seq_name_to_sequence, alphabet, seq_length):
    """
    Take in a list of sequence names/keys and corresponding sequences, and generate a one-hot array according to an alphabet.
    """
    aa_dict = {letter: i for (i, letter) in enumerate(alphabet)}

    one_hot_out = np.zeros((len(seq_keys), seq_length, len(alphabet)))
    for i, seq_key in enumerate(seq_keys):
        sequence = seq_name_to_sequence[seq_key]
        for j, letter in enumerate(sequence):
            if letter in aa_dict:
                k = aa_dict[letter]
                one_hot_out[i, j, k] = 1.0
    one_hot_out = torch.tensor(one_hot_out)
    return one_hot_out


def gen_one_hot_to_sequence(one_hot_tensor, alphabet):
    """Reverse of one_hot_3D. Need the msa_data again. Returns a list of sequences."""
    for seq_tensor in one_hot_tensor:  # iterate through outer dimension
        seq = ""
        letters_idx = seq_tensor.argmax(-1)

        for idx in letters_idx.tolist():  # Could also do map(di.get, letters_idx)
            letter = alphabet[idx]
            seq += letter
        yield seq


def one_hot_to_sequence_list(one_hot_tensor, alphabet):
    return list(gen_one_hot_to_sequence(one_hot_tensor, alphabet))<|MERGE_RESOLUTION|>--- conflicted
+++ resolved
@@ -7,19 +7,15 @@
 import pandas as pd
 import torch
 
+from utils.weights import map_from_alphabet, map_matrix, compute_sequence_weights, calc_weights_evcouplings
+
 # constants
-from utils.weights import map_from_alphabet, map_matrix, compute_sequence_weights, calc_weights_evcouplings
-<<<<<<< HEAD
-from utils.constants import GAP, ALPHABET_PROTEIN_NOGAP, ALPHABET_PROTEIN_GAP
-=======
-
 GAP = "-"
 MATCH_GAP = GAP
 INSERT_GAP = "."
 
 ALPHABET_PROTEIN_NOGAP = "ACDEFGHIKLMNPQRSTVWY"
 ALPHABET_PROTEIN_GAP = GAP + ALPHABET_PROTEIN_NOGAP
->>>>>>> af99627a
 
 
 class MSA_processing:
@@ -33,11 +29,7 @@
                  threshold_focus_cols_frac_gaps=0.3,
                  remove_sequences_with_indeterminate_AA_in_focus_cols=True,
                  num_cpus=1,
-<<<<<<< HEAD
-                 overwrite_weights=False,
-=======
                  weights_calc_method="evcouplings",
->>>>>>> af99627a
                  ):
 
         """
@@ -60,14 +52,11 @@
             - default is set to 0.3 (i.e., focus positions are the ones with 30% of gaps or less, i.e., 70% or more residue occupancy)
         - remove_sequences_with_indeterminate_AA_in_focus_cols: (bool) Remove all sequences that have indeterminate AA (e.g., B, J, X, Z) at focus positions of the wild type
         - num_cpus: (int) Number of CPUs to use for parallel weights calculation processing. If set to -1, all available CPUs are used. If set to 1, weights are computed in serial.
-<<<<<<< HEAD
         - overwrite_weights: (bool) If True, calculate weights and overwrite weights file. If False, load weights from weights_location if it exists.
-        TODO these weights options should be more like calc_weights=[True/False], and the weights_location should be a list of locations to load from/save to.
-=======
-        - weights_calc_method: (str) Method to use for calculating sequence weights. Options: "evcouplings" or "eve". (default "evcouplings")
+            TODO these weights options should be more like calc_weights=[True/False], and the weights_location should be a list of locations to load from/save to.
+        - weights_calc_method: (str) Method to use for calculating sequence weights. Options: "evcouplings","eve" or "identity". (default "evcouplings")
         -   Note: For now the "evcouplings" method is modified to be equivalent to the "eve" method,
                 but the "evcouplings" method is faster as it uses numba.
->>>>>>> af99627a
         """
         np.random.seed(2021)
         self.MSA_location = MSA_location
@@ -95,16 +84,12 @@
         self.all_single_mutations = None
 
         # Fill in the instance variables
-<<<<<<< HEAD
-        self.gen_alignment(num_cpus=num_cpus)
-=======
         self.gen_alignment()
         self.calc_weights(num_cpus=num_cpus, method=weights_calc_method)
 
->>>>>>> af99627a
         self.create_all_singles()
 
-    def gen_alignment(self, num_cpus=1):
+    def gen_alignment(self):
         """ Read training alignment and store basics in class instance """
         self.aa_dict = {}
         for i, aa in enumerate(self.alphabet):
@@ -125,40 +110,6 @@
 
         ## MSA pre-processing to remove inadequate columns and sequences
         if self.preprocess_MSA:
-<<<<<<< HEAD
-            print("Pre-processing MSA to remove inadequate columns and sequences...")
-            msa_df = pd.DataFrame.from_dict(self.seq_name_to_sequence, orient='index', columns=['sequence'])
-            # Data clean up
-            msa_df.sequence = msa_df.sequence.apply(lambda x: x.replace(".", "-")).apply(
-                lambda x: ''.join([aa.upper() for aa in x]))
-            # Remove columns that would be gaps in the wild type
-            non_gap_wt_cols = [aa != '-' for aa in msa_df.sequence[self.focus_seq_name]]
-            msa_df['sequence'] = msa_df['sequence'].apply(
-                lambda x: ''.join([aa for aa, non_gap_ind in zip(x, non_gap_wt_cols) if non_gap_ind]))
-            assert 0.0 <= self.threshold_sequence_frac_gaps <= 1.0, "Invalid fragment filtering parameter"
-            assert 0.0 <= self.threshold_focus_cols_frac_gaps <= 1.0, "Invalid focus position filtering parameter"
-            msa_array = np.array([list(seq) for seq in msa_df.sequence])
-            gaps_array = np.array(list(map(lambda seq: [aa == '-' for aa in seq], msa_array)))
-            # Identify fragments with too many gaps
-            seq_gaps_frac = gaps_array.mean(axis=1)
-            seq_below_threshold = seq_gaps_frac <= self.threshold_sequence_frac_gaps
-            print("Proportion of sequences dropped due to fraction of gaps: " + str(
-                round(float(1 - seq_below_threshold.sum() / seq_below_threshold.shape) * 100, 2)) + "%")
-            # Identify focus columns
-            columns_gaps_frac = gaps_array[seq_below_threshold].mean(axis=0)
-            index_cols_below_threshold = columns_gaps_frac <= self.threshold_focus_cols_frac_gaps
-            print("Proportion of non-focus columns removed: " + str(
-                round(float(1 - index_cols_below_threshold.sum() / index_cols_below_threshold.shape) * 100, 2)) + "%")
-            # Lower case non focus cols and filter fragment sequences
-            msa_df['sequence'] = msa_df['sequence'].apply(lambda x: ''.join(
-                [aa.upper() if upper_case_ind else aa.lower() for aa, upper_case_ind in
-                 zip(x, index_cols_below_threshold)]))
-            msa_df = msa_df[seq_below_threshold]
-            # Overwrite seq_name_to_sequence with clean version
-            self.seq_name_to_sequence = defaultdict(str)
-            for seq_idx in range(len(msa_df['sequence'])):
-                self.seq_name_to_sequence[msa_df.index[seq_idx]] = msa_df.sequence[seq_idx]
-=======
             # Overwrite self.seq_name_to_sequence
             self.seq_name_to_sequence = self.preprocess_msa(
                 seq_name_to_sequence=self.seq_name_to_sequence,
@@ -166,7 +117,6 @@
                 threshold_sequence_frac_gaps=self.threshold_sequence_frac_gaps,
                 threshold_focus_cols_frac_gaps=self.threshold_focus_cols_frac_gaps
             )
->>>>>>> af99627a
 
         self.focus_seq = self.seq_name_to_sequence[self.focus_seq_name]
         self.focus_cols = [ix for ix, s in enumerate(self.focus_seq) if s == s.upper() and s != '-']
@@ -212,14 +162,6 @@
             seq_length=self.seq_len,
         )
 
-<<<<<<< HEAD
-        self.calc_weights(num_cpus=num_cpus)
-
-        print("Neff =", str(self.Neff))
-        print("Data Shape =", self.one_hot_encoding.shape)
-
-    # Refactored into its own function so that we can call it separately
-=======
     # Using staticmethod to keep this under the MSAProcessing namespace, but this is apparently not best practice
     @staticmethod
     def preprocess_msa(seq_name_to_sequence, focus_seq_name, threshold_sequence_frac_gaps, threshold_focus_cols_frac_gaps):
@@ -261,7 +203,6 @@
 
         return seq_name_to_sequence
 
->>>>>>> af99627a
     def calc_weights(self, num_cpus=1, method="evcouplings"):
         """
         If num_cpus == 1, weights are computed in serial.
@@ -269,14 +210,9 @@
         Note: This will use multiprocessing.cpu_count() to get the number of available cores, which on clusters may
         return all cores, not just the number of cores available to the user.
         """
-<<<<<<< HEAD
-        if self.use_weights:
-            if os.path.isfile(self.weights_location) and not self.overwrite_weights:
-=======
         # Refactored into its own function so that we can call it separately
         if self.use_weights:
-            if os.path.isfile(self.weights_location):
->>>>>>> af99627a
+            if os.path.isfile(self.weights_location) and not self.overwrite_weights::
                 print("Loading sequence weights from disk")
                 self.weights = np.load(file=self.weights_location)
             else:
@@ -304,15 +240,10 @@
                     self.weights = compute_sequence_weights(list_seq, self.theta, num_cpus=num_cpus)
                     end = time.perf_counter()
                     print(f"EVE weights took {end - start:.2f} seconds")
-<<<<<<< HEAD
-                else:
-                    raise ValueError(f"Unknown method: {method}. Must be either 'evcouplings' or 'eve'.")
-=======
                 elif method == "identity":
                     self.weights = np.ones(self.one_hot_encoding.shape[0])
                 else:
                     raise ValueError(f"Unknown method: {method}. Must be either 'evcouplings', 'eve' or 'identity'.")
->>>>>>> af99627a
                 print("Saving sequence weights to disk")
                 np.save(file=self.weights_location, arr=self.weights)
         else:
@@ -323,12 +254,9 @@
         self.Neff = np.sum(self.weights)
         self.num_sequences = self.one_hot_encoding.shape[0]
 
-<<<<<<< HEAD
-=======
         print("Neff =", str(self.Neff))
         print("Data Shape =", self.one_hot_encoding.shape)
 
->>>>>>> af99627a
         return self.weights
 
     def create_all_singles(self):
