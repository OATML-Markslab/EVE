import os
import numpy as np
import pandas as pd
import time
import tqdm
from scipy.special import erfinv
from sklearn.model_selection import train_test_split

import torch
import torch.nn as nn
import torch.nn.functional as F
import torch.optim as optim
import torch.backends.cudnn as cudnn

from utils.data_utils import one_hot_3D
from . import VAE_encoder, VAE_decoder

class VAE_model(nn.Module):
    """
    Class for the VAE model with estimation of weights distribution parameters via Mean-Field VI.
    """
    def __init__(self,
            model_name,
            data,
            encoder_parameters,
            decoder_parameters,
            random_seed,
            seq_len=None,
            alphabet_size=None,
            Neff=None,
            ):

        super().__init__()

        self.model_name = model_name
        self.device = torch.device("cuda" if torch.cuda.is_available() else "cpu")
        self.dtype = torch.float32
        self.random_seed = random_seed
        torch.manual_seed(random_seed)

        self.seq_len = seq_len if seq_len is not None else data.seq_len
        self.alphabet_size = alphabet_size if alphabet_size is not None else data.alphabet_size
        self.Neff = Neff if Neff is not None else data.Neff

<<<<<<< HEAD
        self.encoder_parameters=encoder_parameters
        self.decoder_parameters=decoder_parameters
=======
        self.encoder_parameters = encoder_parameters
        self.decoder_parameters = decoder_parameters
>>>>>>> 13160943

        encoder_parameters['seq_len'] = self.seq_len
        encoder_parameters['alphabet_size'] = self.alphabet_size
        decoder_parameters['seq_len'] = self.seq_len
        decoder_parameters['alphabet_size'] = self.alphabet_size

        self.encoder = VAE_encoder.VAE_MLP_encoder(params=encoder_parameters)
        if decoder_parameters['bayesian_decoder']:
            self.decoder = VAE_decoder.VAE_Bayesian_MLP_decoder(params=decoder_parameters)
        else:
            self.decoder = VAE_decoder.VAE_Standard_MLP_decoder(params=decoder_parameters)
        self.logit_sparsity_p = decoder_parameters['logit_sparsity_p']

    def sample_latent(self, mu, log_var):
        """
        Samples a latent vector via reparametrization trick
        """
        eps = torch.randn_like(mu).to(self.device)
        z = torch.exp(0.5*log_var) * eps + mu
        return z

    def KLD_diag_gaussians(self, mu, logvar, p_mu, p_logvar):
        """
        KL divergence between diagonal gaussian with prior diagonal gaussian.
        """
        KLD = 0.5 * (p_logvar - logvar) + 0.5 * (torch.exp(logvar) + torch.pow(mu-p_mu,2)) / (torch.exp(p_logvar)+1e-20) - 0.5

        return torch.sum(KLD)

    def annealing_factor(self, annealing_warm_up, training_step):
        """
        Annealing schedule of KL to focus on reconstruction error in early stages of training
        """
        if training_step < annealing_warm_up:
            return training_step/annealing_warm_up
        else:
            return 1

    def KLD_global_parameters(self):
        """
        KL divergence between the variational distributions and the priors (for the decoder weights).
        """
        KLD_decoder_params = 0.0
        zero_tensor = torch.tensor(0.0).to(self.device)

        for layer_index in range(len(self.decoder.hidden_layers_sizes)):
            for param_type in ['weight','bias']:
                KLD_decoder_params += self.KLD_diag_gaussians(
                                    self.decoder.state_dict(keep_vars=True)['hidden_layers_mean.'+str(layer_index)+'.'+param_type].flatten(),
                                    self.decoder.state_dict(keep_vars=True)['hidden_layers_log_var.'+str(layer_index)+'.'+param_type].flatten(),
                                    zero_tensor,
                                    zero_tensor
                )

        for param_type in ['weight','bias']:
                KLD_decoder_params += self.KLD_diag_gaussians(
                                        self.decoder.state_dict(keep_vars=True)['last_hidden_layer_'+param_type+'_mean'].flatten(),
                                        self.decoder.state_dict(keep_vars=True)['last_hidden_layer_'+param_type+'_log_var'].flatten(),
                                        zero_tensor,
                                        zero_tensor
                )

        if self.decoder.include_sparsity:
            self.logit_scale_sigma = 4.0
            self.logit_scale_mu = 2.0**0.5 * self.logit_scale_sigma * erfinv(2.0 * self.logit_sparsity_p - 1.0)

            sparsity_mu = torch.tensor(self.logit_scale_mu).to(self.device)
            sparsity_log_var = torch.log(torch.tensor(self.logit_scale_sigma**2)).to(self.device)
            KLD_decoder_params += self.KLD_diag_gaussians(
                                    self.decoder.state_dict(keep_vars=True)['sparsity_weight_mean'].flatten(),
                                    self.decoder.state_dict(keep_vars=True)['sparsity_weight_log_var'].flatten(),
                                    sparsity_mu,
                                    sparsity_log_var
            )

        if self.decoder.convolve_output:
            for param_type in ['weight']:
                KLD_decoder_params += self.KLD_diag_gaussians(
                                    self.decoder.state_dict(keep_vars=True)['output_convolution_mean.'+param_type].flatten(),
                                    self.decoder.state_dict(keep_vars=True)['output_convolution_log_var.'+param_type].flatten(),
                                    zero_tensor,
                                    zero_tensor
                )

        if self.decoder.include_temperature_scaler:
            KLD_decoder_params += self.KLD_diag_gaussians(
                                    self.decoder.state_dict(keep_vars=True)['temperature_scaler_mean'].flatten(),
                                    self.decoder.state_dict(keep_vars=True)['temperature_scaler_log_var'].flatten(),
                                    zero_tensor,
                                    zero_tensor
            )
        return KLD_decoder_params

    def loss_function(self, x_recon_log, x, mu, log_var, kl_latent_scale, kl_global_params_scale, annealing_warm_up, training_step, Neff):
        """
        Returns mean of negative ELBO, reconstruction loss and KL divergence across batch x.
        """
        BCE = F.binary_cross_entropy_with_logits(x_recon_log, x, reduction='sum') / x.shape[0]
        KLD_latent = (-0.5 * torch.sum(1 + log_var - mu.pow(2) - log_var.exp())) / x.shape[0]
        if self.decoder.bayesian_decoder:
            KLD_decoder_params_normalized = self.KLD_global_parameters() / Neff
        else:
            KLD_decoder_params_normalized = 0.0
        warm_up_scale = self.annealing_factor(annealing_warm_up, training_step)
        neg_ELBO = BCE + warm_up_scale * (kl_latent_scale * KLD_latent + kl_global_params_scale * KLD_decoder_params_normalized)
        return neg_ELBO, BCE, KLD_latent, KLD_decoder_params_normalized

    def beta_vae_loss(self, x_recon_log, x, mu, log_var, kl_latent_scale, kl_global_params_scale, annealing_warm_up, training_step, Neff, beta):
        """Loss from beta-vae paper, but added bayesian decoder prior & KL annealing to match previous loss function"""

        BCE = F.binary_cross_entropy_with_logits(x_recon_log, x, reduction='sum') / x.shape[0]
        KLD_latent = (-0.5 * torch.sum(1 + log_var - mu.pow(2) - log_var.exp())) / x.shape[0]
        if self.decoder.bayesian_decoder:
            KLD_decoder_params_normalized = self.KLD_global_parameters() / Neff
        else:
            KLD_decoder_params_normalized = 0.0
        warm_up_scale = self.annealing_factor(annealing_warm_up, training_step)
        neg_ELBO = BCE + warm_up_scale * (beta * kl_latent_scale * KLD_latent + kl_global_params_scale * KLD_decoder_params_normalized)
        return neg_ELBO, BCE, KLD_latent, KLD_decoder_params_normalized

    def all_likelihood_components(self, x):
        """
        Returns tensors of ELBO, reconstruction loss and KL divergence for each point in batch x.
        """
        mu, log_var = self.encoder(x)
        z = self.sample_latent(mu, log_var)
        recon_x_log = self.decoder(z)

        recon_x_log = recon_x_log.view(-1,self.alphabet_size*self.seq_len)
        x = x.view(-1,self.alphabet_size*self.seq_len)

        BCE_batch_tensor = torch.sum(F.binary_cross_entropy_with_logits(recon_x_log, x, reduction='none'),dim=1)
        KLD_batch_tensor = (-0.5 * torch.sum(1 + log_var - mu.pow(2) - log_var.exp(),dim=1))

        ELBO_batch_tensor = -(BCE_batch_tensor + KLD_batch_tensor)

        return ELBO_batch_tensor, BCE_batch_tensor, KLD_batch_tensor

    def train_model(self, data, training_parameters):
        """
        Training procedure for the VAE model.
        If use_validation_set is True then:
            - we split the alignment data in train/val sets.
            - we train up to num_training_steps steps but store the version of the model with lowest loss on validation set across training
        If not, then we train the model for num_training_steps and save the model at the end of training
        """
        if torch.cuda.is_available():
            cudnn.benchmark = True
        self.train()

        if training_parameters['log_training_info']:
            filename = training_parameters['training_logs_location']+os.sep+self.model_name+"_losses.csv"
            os.makedirs(os.path.dirname(filename), exist_ok=True)
            with open(filename, "a+") as logs:
                logs.write("Number of sequences in alignment file:\t"+str(data.num_sequences)+"\n")
                logs.write("Neff:\t"+str(self.Neff)+"\n")
                logs.write("Alignment sequence length:\t"+str(data.seq_len)+"\n")

        optimizer = optim.Adam(self.parameters(), lr=training_parameters['learning_rate'], weight_decay=training_parameters['l2_regularization'])

        if training_parameters['use_lr_scheduler']:
            scheduler = optim.lr_scheduler.StepLR(optimizer, step_size=training_parameters['lr_scheduler_step_size'], gamma=training_parameters['lr_scheduler_gamma'])

        if training_parameters['use_validation_set']:
            x_train, x_val, weights_train, weights_val = train_test_split(data.one_hot_encoding, data.weights, test_size=training_parameters['validation_set_pct'], random_state=self.random_seed)
            best_val_loss = float('inf')
            best_model_step_index=0
        else:
            x_train = data.one_hot_encoding
            weights_train = data.weights
            best_val_loss = None
            best_model_step_index = training_parameters['num_training_steps']

        batch_order = np.arange(x_train.shape[0])
        seq_sample_probs = weights_train / np.sum(weights_train)

        self.Neff_training = np.sum(weights_train)
        N_training = x_train.shape[0]

        start = time.time()
        train_loss = 0

        for training_step in tqdm.tqdm(range(1,training_parameters['num_training_steps']+1), desc="Training model"):
            # Sample a batch according to sequence weight
            batch_index = np.random.choice(batch_order, training_parameters['batch_size'], p=seq_sample_probs).tolist()
            x = torch.tensor(x_train[batch_index], dtype=self.dtype).to(self.device)
            optimizer.zero_grad()

            mu, log_var = self.encoder(x)
            z = self.sample_latent(mu, log_var)
            recon_x_log = self.decoder(z)

            beta = training_parameters.get('beta', 1)  # Normal VAE loss is beta = 1

            neg_ELBO, BCE, KLD_latent, KLD_decoder_params_normalized = self.beta_vae_loss(recon_x_log, x, mu, log_var, training_parameters['kl_latent_scale'], training_parameters['kl_global_params_scale'], training_parameters['annealing_warm_up'], training_step, self.Neff_training, beta=beta)

            neg_ELBO.backward()
            optimizer.step()

            if training_parameters['use_lr_scheduler']:
                scheduler.step()

            if training_step % training_parameters['log_training_freq'] == 0:
                progress = "|Train : Update {0}. Negative ELBO : {1:.3f}, BCE: {2:.3f}, KLD_latent: {3:.3f}, KLD_decoder_params_norm: {4:.3f}, Time: {5:.2f} |".format(training_step, neg_ELBO, BCE, KLD_latent, KLD_decoder_params_normalized, time.time() - start)
                print(progress)

                if training_parameters['log_training_info']:
                    with open(filename, "a+") as logs:
                        logs.write(progress+"\n")

            if training_step % training_parameters['save_model_params_freq']==0:
                self.save(model_checkpoint=training_parameters['model_checkpoint_location']+os.sep+self.model_name+"_step_"+str(training_step),
                            encoder_parameters=self.encoder_parameters,
                            decoder_parameters=self.decoder_parameters,
                            training_parameters=training_parameters)

            if training_parameters['use_validation_set'] and training_step % training_parameters['validation_freq'] == 0:
                x_val = torch.tensor(x_val, dtype=self.dtype).to(self.device)
                val_neg_ELBO, val_BCE, val_KLD_latent, val_KLD_global_parameters = self.test_model(x_val, weights_val, training_parameters['batch_size'])

                progress_val = "\t\t\t|Val : Update {0}. Negative ELBO : {1:.3f}, BCE: {2:.3f}, KLD_latent: {3:.3f}, KLD_decoder_params_norm: {4:.3f}, Time: {5:.2f} |".format(training_step, val_neg_ELBO, val_BCE, val_KLD_latent, val_KLD_global_parameters, time.time() - start)
                print(progress_val)
                if training_parameters['log_training_info']:
                    with open(filename, "a+") as logs:
                        logs.write(progress_val+"\n")

                if val_neg_ELBO < best_val_loss:
                    best_val_loss = val_neg_ELBO
                    best_model_step_index = training_step
                    self.save(model_checkpoint=training_parameters['model_checkpoint_location']+os.sep+self.model_name+"_best",
                                encoder_parameters=self.encoder_parameters,
                                decoder_parameters=self.decoder_parameters,
                                training_parameters=training_parameters)
                self.train()

    def test_model(self, x_val, weights_val, batch_size):
        self.eval()

        with torch.no_grad():
            val_batch_order = np.arange(x_val.shape[0])
            val_seq_sample_probs = weights_val / np.sum(weights_val)

            val_batch_index = np.random.choice(val_batch_order, batch_size, p=val_seq_sample_probs).tolist()
            x = torch.tensor(x_val[val_batch_index], dtype=self.dtype).to(self.device)
            mu, log_var = self.encoder(x)
            z = self.sample_latent(mu, log_var)
            recon_x_log = self.decoder(z)

            neg_ELBO, BCE, KLD_latent, KLD_global_parameters = self.loss_function(recon_x_log, x, mu, log_var, kl_latent_scale=1.0, kl_global_params_scale=1.0, annealing_warm_up=0, training_step=1, Neff = self.Neff_training) #set annealing factor to 1

        return neg_ELBO.item(), BCE.item(), KLD_latent.item(), KLD_global_parameters.item()

    def save(self, model_checkpoint, encoder_parameters, decoder_parameters, training_parameters, batch_size=256):
        # Create intermediate dirs above this
        os.makedirs(os.path.dirname(model_checkpoint), exist_ok=True)
        torch.save({
            'model_state_dict':self.state_dict(),
            'encoder_parameters':encoder_parameters,
            'decoder_parameters':decoder_parameters,
            'training_parameters':training_parameters,
            }, model_checkpoint)

    def compute_evol_indices(self, msa_data, list_mutations_location, num_samples, batch_size=256):
        """
        The column in the list_mutations dataframe that contains the mutant(s) for a given variant should be called "mutations"
        """
        #Multiple mutations are to be passed colon-separated
        list_mutations=pd.read_csv(list_mutations_location, header=0)

        #Remove (multiple) mutations that are invalid
        list_valid_mutations = ['wt']
        list_valid_mutated_sequences = {}
        list_valid_mutated_sequences['wt'] = msa_data.focus_seq_trimmed # first sequence in the list is the wild_type
        for mutation in list_mutations['mutations']:
            individual_substitutions = mutation.split(':')
            mutated_sequence = list(msa_data.focus_seq_trimmed)[:]
            fully_valid_mutation = True
            for mut in individual_substitutions:
                wt_aa, pos, mut_aa = mut[0], int(mut[1:-1]), mut[-1]
                if pos not in msa_data.uniprot_focus_col_to_wt_aa_dict or msa_data.uniprot_focus_col_to_wt_aa_dict[pos] != wt_aa or mut not in msa_data.mutant_to_letter_pos_idx_focus_list:
                    print ("Not a valid mutant: "+mutation)
                    fully_valid_mutation = False
                    break
                else:
                    wt_aa,pos,idx_focus = msa_data.mutant_to_letter_pos_idx_focus_list[mut]
                    mutated_sequence[idx_focus] = mut_aa #perform the corresponding AA substitution

            if fully_valid_mutation:
                list_valid_mutations.append(mutation)
                list_valid_mutated_sequences[mutation] = ''.join(mutated_sequence)

<<<<<<< HEAD
        #One-hot encoding of mutated sequences
        mutated_sequences_one_hot = np.zeros((len(list_valid_mutations),len(msa_data.focus_cols),len(msa_data.alphabet)))
        for i,mutation in enumerate(list_valid_mutations):
            sequence = list_valid_mutated_sequences[mutation]
            for j,letter in enumerate(sequence):
                if letter in msa_data.aa_dict:
                    k = msa_data.aa_dict[letter]
                    mutated_sequences_one_hot[i,j,k] = 1.0
=======
        # One-hot encoding of mutated sequences
        mutated_sequences_one_hot = one_hot_3D(list_valid_mutations, list_valid_mutated_sequences, alphabet=msa_data.alphabet, seq_length=len(msa_data.focus_cols))
>>>>>>> 13160943

        mutated_sequences_one_hot = torch.tensor(mutated_sequences_one_hot)
        dataloader = torch.utils.data.DataLoader(mutated_sequences_one_hot, batch_size=batch_size, shuffle=False, num_workers=4, pin_memory=True)
        prediction_matrix = torch.zeros((len(list_valid_mutations),num_samples))

        with torch.no_grad():
            for i, batch in enumerate(tqdm.tqdm(dataloader, 'Looping through mutation batches')):
                x = batch.type(self.dtype).to(self.device)
                for j in tqdm.tqdm(range(num_samples), 'Looping through number of samples for batch #: '+str(i+1)):
                    seq_predictions, _, _ = self.all_likelihood_components(x)
                    prediction_matrix[i*batch_size:i*batch_size+len(x),j] = seq_predictions
                tqdm.tqdm.write('\n')
            mean_predictions = prediction_matrix.mean(dim=1, keepdim=False)
            std_predictions = prediction_matrix.std(dim=1, keepdim=False)
            delta_elbos = mean_predictions - mean_predictions[0]
            evol_indices =  - delta_elbos.detach().cpu().numpy()

        return list_valid_mutations, evol_indices, mean_predictions[0].detach().cpu().numpy(), std_predictions.detach().cpu().numpy()

    def _one_hot_to_evol_indices(self, one_hot_tensor, num_samples, batch_size=256):
        """Copied from compute_evol_indices above."""
        dataloader = torch.utils.data.DataLoader(one_hot_tensor, batch_size=batch_size, shuffle=False, num_workers=4, pin_memory=True)
        prediction_matrix = torch.zeros((one_hot_tensor.size()[0], num_samples))

        with torch.no_grad():
            for i, batch in enumerate(tqdm.tqdm(dataloader, 'Looping through mutation batches')):
                x = batch.type(self.dtype).to(self.device)
                for j in tqdm.tqdm(range(num_samples), 'Looping through number of samples for batch #: '+str(i+1)):
                    seq_predictions, _, _ = self.all_likelihood_components(x)
                    prediction_matrix[i*batch_size:i*batch_size+len(x),j] = seq_predictions
                tqdm.tqdm.write('\n')
            mean_predictions = prediction_matrix.mean(dim=1, keepdim=False)
            std_predictions = prediction_matrix.std(dim=1, keepdim=False)
            delta_elbos = mean_predictions - mean_predictions[0]
            evol_indices =  - delta_elbos.detach().cpu().numpy()

        return evol_indices, mean_predictions[0].detach().cpu().numpy(), std_predictions.detach().cpu().numpy()<|MERGE_RESOLUTION|>--- conflicted
+++ resolved
@@ -42,13 +42,8 @@
         self.alphabet_size = alphabet_size if alphabet_size is not None else data.alphabet_size
         self.Neff = Neff if Neff is not None else data.Neff
 
-<<<<<<< HEAD
         self.encoder_parameters=encoder_parameters
         self.decoder_parameters=decoder_parameters
-=======
-        self.encoder_parameters = encoder_parameters
-        self.decoder_parameters = decoder_parameters
->>>>>>> 13160943
 
         encoder_parameters['seq_len'] = self.seq_len
         encoder_parameters['alphabet_size'] = self.alphabet_size
@@ -340,19 +335,8 @@
                 list_valid_mutations.append(mutation)
                 list_valid_mutated_sequences[mutation] = ''.join(mutated_sequence)
 
-<<<<<<< HEAD
-        #One-hot encoding of mutated sequences
-        mutated_sequences_one_hot = np.zeros((len(list_valid_mutations),len(msa_data.focus_cols),len(msa_data.alphabet)))
-        for i,mutation in enumerate(list_valid_mutations):
-            sequence = list_valid_mutated_sequences[mutation]
-            for j,letter in enumerate(sequence):
-                if letter in msa_data.aa_dict:
-                    k = msa_data.aa_dict[letter]
-                    mutated_sequences_one_hot[i,j,k] = 1.0
-=======
         # One-hot encoding of mutated sequences
         mutated_sequences_one_hot = one_hot_3D(list_valid_mutations, list_valid_mutated_sequences, alphabet=msa_data.alphabet, seq_length=len(msa_data.focus_cols))
->>>>>>> 13160943
 
         mutated_sequences_one_hot = torch.tensor(mutated_sequences_one_hot)
         dataloader = torch.utils.data.DataLoader(mutated_sequences_one_hot, batch_size=batch_size, shuffle=False, num_workers=4, pin_memory=True)
