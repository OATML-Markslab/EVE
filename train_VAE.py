--- conflicted
+++ resolved
@@ -18,13 +18,10 @@
     parser.add_argument('--model_name_suffix', default='Jan1', type=str, help='model checkpoint name will be the protein name followed by this suffix')
     parser.add_argument('--model_parameters_location', type=str, help='Location of VAE model parameters', required=True)
     parser.add_argument('--training_logs_location', type=str, help='Location of VAE model parameters')
-<<<<<<< HEAD
+    parser.add_argument('--seed', type=int, default=42, help='Random seed')
     parser.add_argument('--z_dim', type=int, help='Specify a different latent dim than in the params file')
     parser.add_argument('--force_load_weights', action='store_true', help="Force loading of weights from MSA_weights_location (useful if you want to make sure you're using precalculated weights). Will fail if weight file doesn't exist.", default=False)
 
-=======
-    parser.add_argument('--seed', type=int, default=42, help='Random seed')
->>>>>>> 460d70ef
     args = parser.parse_args()
 
     print("Arguments:", args)
