import argparse
import json
import os

import pandas as pd

from EVE import VAE_model
from utils import data_utils

if __name__ == '__main__':
    parser = argparse.ArgumentParser(description='VAE')
    parser.add_argument('--MSA_data_folder', type=str, help='Folder where MSAs are stored', required=True)
    parser.add_argument('--MSA_list', type=str, help='List of proteins and corresponding MSA file name', required=True)
    parser.add_argument('--protein_index', type=int, help='Row index of protein in input mapping file', required=True)
    parser.add_argument('--MSA_weights_location', type=str, help='Location where weights for each sequence in the MSA will be stored', required=True)
    parser.add_argument('--theta_reweighting', type=float, help='Parameters for MSA sequence re-weighting')
    parser.add_argument('--VAE_checkpoint_location', type=str, help='Location where VAE model checkpoints will be stored', required=True)
    parser.add_argument('--model_name_suffix', default='Jan1', type=str, help='model checkpoint name will be the protein name followed by this suffix')
    parser.add_argument('--model_parameters_location', type=str, help='Location of VAE model parameters')
    parser.add_argument('--training_logs_location', type=str, help='Location of VAE model parameters')
    parser.add_argument('--z_dim', type=int, help='Specify a different latent dim than in the params file')
<<<<<<< HEAD
    parser.add_argument('--seed', type=int, default=42, help='Random seed')
=======
    parser.add_argument('--force_load_weights', action='store_true',
        help="Force loading of weights from MSA_weights_location (useful if you want to make sure you're using precalculated weights). Will fail if weight file doesn't exist.",
        default=False)
    parser.add_argument("--seed", type=int, help="Random seed", default=42)

>>>>>>> 13160943
    args = parser.parse_args()

    print("Arguments:", args)

    assert os.path.isfile(args.MSA_list), f"MSA file list {args.MSA_list} doesn't seem to exist"
    mapping_file = pd.read_csv(args.MSA_list)
    protein_name = mapping_file['protein_name'][args.protein_index]
    msa_location = args.MSA_data_folder + os.sep + mapping_file['msa_location'][args.protein_index]
    print("Protein name: " + str(protein_name))
    print("MSA file: " + str(msa_location))

    if args.theta_reweighting is not None:
        theta = args.theta_reweighting
    else:
        try:
            theta = float(mapping_file['theta'][args.protein_index])
        except:
            print("Couldn't load theta from mapping file. Using default value of 0.2")
            theta = 0.2
    print("Theta MSA re-weighting: " + str(theta))

    weights_file = args.MSA_weights_location + os.sep + protein_name + '_theta_' + str(theta) + '.npy'
    if args.force_load_weights:
        print("Flag force_load_weights enabled - Forcing that we use weights from file:", weights_file)
        if not os.path.isfile(weights_file):
            raise FileNotFoundError(f"Weights file {weights_file} doesn't exist. "
                                    f"To recompute weights, remove the flag --force_load_weights.")

    data = data_utils.MSA_processing(
        MSA_location=msa_location,
        theta=theta,
        use_weights=True,
        weights_location=weights_file,
    )

    model_name = protein_name + "_" + args.model_name_suffix
    print("Model name: " + str(model_name))

    assert os.path.isfile(args.model_parameters_location), args.model_parameters_location
    model_params = json.load(open(args.model_parameters_location))

    # Overwrite params if necessary
    if args.z_dim:
        model_params["encoder_parameters"]["z_dim"] = args.z_dim
        model_params["decoder_parameters"]["z_dim"] = args.z_dim

    model = VAE_model.VAE_model(
<<<<<<< HEAD
                    model_name=model_name,
                    data=data,
                    encoder_parameters=model_params["encoder_parameters"],
                    decoder_parameters=model_params["decoder_parameters"],
                    random_seed=args.seed
=======
        model_name=model_name,
        data=data,
        encoder_parameters=model_params["encoder_parameters"],
        decoder_parameters=model_params["decoder_parameters"],
        random_seed=args.seed,
>>>>>>> 13160943
    )
    model = model.to(model.device)

    model_params["training_parameters"]['training_logs_location'] = args.training_logs_location
    model_params["training_parameters"]['model_checkpoint_location'] = args.VAE_checkpoint_location

    # model_params["training_parameters"]["num_training_steps"] = 1000 # todo temp debugging

    print("Starting to train model: " + model_name)
    model.train_model(data=data, training_parameters=model_params["training_parameters"])

    print("Saving model: " + model_name)
    model.save(model_checkpoint=model_params["training_parameters"]['model_checkpoint_location'] + os.sep + model_name + "_final",
               encoder_parameters=model_params["encoder_parameters"],
               decoder_parameters=model_params["decoder_parameters"],
               training_parameters=model_params["training_parameters"]
               )<|MERGE_RESOLUTION|>--- conflicted
+++ resolved
@@ -19,15 +19,11 @@
     parser.add_argument('--model_parameters_location', type=str, help='Location of VAE model parameters')
     parser.add_argument('--training_logs_location', type=str, help='Location of VAE model parameters')
     parser.add_argument('--z_dim', type=int, help='Specify a different latent dim than in the params file')
-<<<<<<< HEAD
-    parser.add_argument('--seed', type=int, default=42, help='Random seed')
-=======
     parser.add_argument('--force_load_weights', action='store_true',
         help="Force loading of weights from MSA_weights_location (useful if you want to make sure you're using precalculated weights). Will fail if weight file doesn't exist.",
         default=False)
     parser.add_argument("--seed", type=int, help="Random seed", default=42)
 
->>>>>>> 13160943
     args = parser.parse_args()
 
     print("Arguments:", args)
@@ -75,26 +71,16 @@
         model_params["decoder_parameters"]["z_dim"] = args.z_dim
 
     model = VAE_model.VAE_model(
-<<<<<<< HEAD
                     model_name=model_name,
                     data=data,
                     encoder_parameters=model_params["encoder_parameters"],
                     decoder_parameters=model_params["decoder_parameters"],
                     random_seed=args.seed
-=======
-        model_name=model_name,
-        data=data,
-        encoder_parameters=model_params["encoder_parameters"],
-        decoder_parameters=model_params["decoder_parameters"],
-        random_seed=args.seed,
->>>>>>> 13160943
     )
     model = model.to(model.device)
 
     model_params["training_parameters"]['training_logs_location'] = args.training_logs_location
     model_params["training_parameters"]['model_checkpoint_location'] = args.VAE_checkpoint_location
-
-    # model_params["training_parameters"]["num_training_steps"] = 1000 # todo temp debugging
 
     print("Starting to train model: " + model_name)
     model.train_model(data=data, training_parameters=model_params["training_parameters"])
