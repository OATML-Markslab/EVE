--- conflicted
+++ resolved
@@ -35,7 +35,7 @@
     print("Protein name: "+str(protein_name))
     print("MSA file: "+str(msa_location))
 
-<<<<<<< HEAD
+    # Theta reweighting not necessary for computing evol indices
     # if args.theta_reweighting is not None:
     #     theta = args.theta_reweighting
     # else:
@@ -45,17 +45,6 @@
     #         print("Theta not found in mapping file. Using default value of 0.2")
     #         theta = 0.2
     # print("Theta MSA re-weighting: "+str(theta))
-=======
-    if args.theta_reweighting is not None:
-        theta = args.theta_reweighting
-    else:
-        try:
-            theta = float(mapping_file['theta'][args.protein_index])
-        except:
-            print("Theta not found in mapping file. Using default value of 0.2")
-            theta = 0.2
-    print("Theta MSA re-weighting: "+str(theta))
->>>>>>> af99627a
 
     data = data_utils.MSA_processing(
             MSA_location=msa_location,
